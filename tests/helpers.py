import functools as ft
from collections.abc import Callable
from typing import Any, TypeVar

import diffrax as dfx
import equinox as eqx
import equinox.internal as eqxi
import jax
import jax.flatten_util as jfu
import jax.numpy as jnp
import jax.random as jr
import jax.tree_util as jtu
import lineax as lx
import numpy as np
import optax
import optimistix as optx
from equinox.internal import ω
from jaxtyping import Array, PyTree, Scalar


Y = TypeVar("Y")
Out = TypeVar("Out")
Aux = TypeVar("Aux")


def tree_allclose(x, y, *, rtol=1e-5, atol=1e-8):
    return eqx.tree_equal(x, y, typematch=True, rtol=rtol, atol=atol)


def finite_difference_jvp(fn, primals, tangents, eps=None, **kwargs):
    assert jax.config.jax_enable_x64  # pyright: ignore
    out = fn(*primals, **kwargs)
    # Choose ε to trade-off truncation error and floating-point rounding error.
    max_leaves = [jnp.max(jnp.abs(p)) for p in jtu.tree_leaves(primals)] + [1]
    scale = jnp.max(jnp.stack(max_leaves))
    if eps is None:
        ε = np.sqrt(np.finfo(np.float64).eps) * scale
    else:
        # Sometimes we may want to set it manually. finite_difference_jvp is actually
        # pretty inaccurate for nonlinear solves, as these are themselves often only
        # done to a tolerance of 1e-8 or so: the primal pass is already noisy at about
        # the scale of ε.
        ε = eps
    with jax.numpy_dtype_promotion("standard"):
        primals_ε = (ω(primals) + ε * ω(tangents)).ω
        out_ε = fn(*primals_ε, **kwargs)
        tangents_out = jtu.tree_map(lambda x, y: (x - y) / ε, out_ε, out)
    # We actually return the perturbed primal.
    # This should still be within all tolerance checks, and means that we have aceesss
    # to both the true primal and the perturbed primal when debugging.
    return out_ε, tangents_out


#
# NOTE: `GN` is shorthand for `gauss_newton`. We want to be sure we test every
# branch of `GN=True` and `GN=False` for all of these solvers.
#
# UNCONSTRAINED MIN
#
# SOLVERS:
# - Gauss-Newton (LM)
# - BFGS
# - GradientDescent
# - Optax
# - NonlinearCG
#
# LINE SEARCHES:
# - BacktrackingArmijo
# - ClassicalTrustRegion
# - LearningRate
#
# DESCENTS:
# - DampedNewtonDescent(GN=...)
# - IndirectDampedNewtonDescent(GN=...)
# - DoglegDescent(GN=...)
# - NewtonDescent(GN=...)
# - Gradient (Not appropriate for GN!)
# - NonlinearCGDescent (Not appropriate for GN!)
#

#
# We define a bunch of helper optimisers which exist to test all code paths, but which
# are not default solvers because they feature methods only advanced users are likely
# to use.
#


class DoglegMax(optx.AbstractGaussNewton[Y, Out, Aux]):
    """Dogleg with trust region shape given by the max norm instead of the two norm."""

    rtol: float
    atol: float
    norm: Callable[[PyTree], Scalar]
    descent: optx.DoglegDescent[Y]
    search: optx.ClassicalTrustRegion[Y]
    verbose: frozenset[str]

    def __init__(
        self,
        rtol: float,
        atol: float,
    ):
        self.rtol = rtol
        self.atol = atol
        self.norm = optx.max_norm
        self.descent = optx.DoglegDescent(
            linear_solver=lx.AutoLinearSolver(well_posed=False),
            root_finder=optx.Bisection(rtol=0.001, atol=0.001),
            trust_region_norm=optx.max_norm,
        )
        self.search = optx.ClassicalTrustRegion()
        self.verbose = frozenset()


class BFGSDampedNewton(optx.AbstractQuasiNewton):
    """BFGS Hessian + direct Levenberg Marquardt update."""

    rtol: float
    atol: float
    norm: Callable = optx.max_norm
    search: optx.AbstractSearch = optx.ClassicalTrustRegion()
    descent: optx.AbstractDescent = optx.DampedNewtonDescent()
    hessian_update: optx.AbstractQuasiNewtonUpdate = optx.BFGSUpdate(use_inverse=False)
    verbose: frozenset[str] = frozenset()


class BFGSIndirectDampedNewton(optx.AbstractQuasiNewton):
    """BFGS Hessian + indirect Levenberg Marquardt update."""

    rtol: float
    atol: float
    norm: Callable = optx.max_norm
    search: optx.AbstractSearch = optx.ClassicalTrustRegion()
    descent: optx.AbstractDescent = optx.IndirectDampedNewtonDescent()
    hessian_update: optx.AbstractQuasiNewtonUpdate = optx.BFGSUpdate(use_inverse=False)
    verbose: frozenset[str] = frozenset()


class BFGSDogleg(optx.AbstractQuasiNewton):
    """BFGS Hessian + dogleg update."""

    rtol: float
    atol: float
    norm: Callable = optx.max_norm
    search: optx.AbstractSearch = optx.ClassicalTrustRegion()
    descent: optx.AbstractDescent = optx.DoglegDescent(linear_solver=lx.SVD())
    hessian_update: optx.AbstractQuasiNewtonUpdate = optx.BFGSUpdate(use_inverse=False)
    verbose: frozenset[str] = frozenset()


class BFGSLinearTrustRegion(optx.AbstractQuasiNewton):
    """Standard BFGS + linear trust region update."""

    rtol: float
    atol: float
    norm: Callable = optx.max_norm
    search: optx.AbstractSearch = optx.LinearTrustRegion()
    descent: optx.AbstractDescent = optx.NewtonDescent()
    hessian_update: optx.AbstractQuasiNewtonUpdate = optx.BFGSUpdate(use_inverse=True)
    verbose: frozenset[str] = frozenset()


class BFGSLinearTrustRegionHessian(optx.AbstractQuasiNewton):
    """Standard BFGS (uses hessian, not inverse!) + linear trust region update."""

    rtol: float
    atol: float
    norm: Callable = optx.max_norm
    search: optx.AbstractSearch = optx.LinearTrustRegion()
    descent: optx.AbstractDescent = optx.NewtonDescent()
    hessian_update: optx.AbstractQuasiNewtonUpdate = optx.BFGSUpdate(use_inverse=False)
    verbose: frozenset[str] = frozenset()


class BFGSClassicalTrustRegionHessian(optx.AbstractQuasiNewton):
    """Standard BFGS (uses hessian, not inverse!) + classical trust region update."""

    rtol: float
    atol: float
    norm: Callable = optx.max_norm
    search: optx.AbstractSearch = optx.ClassicalTrustRegion()
    descent: optx.AbstractDescent = optx.NewtonDescent()
    hessian_update: optx.AbstractQuasiNewtonUpdate = optx.BFGSUpdate(use_inverse=False)
    verbose: frozenset[str] = frozenset()


class DFPDampedNewton(optx.AbstractQuasiNewton):
    """DFP Hessian + direct Levenberg Marquardt update."""

    rtol: float
    atol: float
    norm: Callable = optx.max_norm
    search: optx.AbstractSearch = optx.ClassicalTrustRegion()
    descent: optx.AbstractDescent = optx.DampedNewtonDescent()
    hessian_update: optx.AbstractQuasiNewtonUpdate = optx.DFPUpdate(use_inverse=False)
    verbose: frozenset[str] = frozenset()


class DFPIndirectDampedNewton(optx.AbstractQuasiNewton):
    """DFP Hessian + indirect Levenberg Marquardt update."""

    rtol: float
    atol: float
    norm: Callable = optx.max_norm
    search: optx.AbstractSearch = optx.ClassicalTrustRegion()
    descent: optx.AbstractDescent = optx.IndirectDampedNewtonDescent()
    hessian_update: optx.AbstractQuasiNewtonUpdate = optx.DFPUpdate(use_inverse=False)
    verbose: frozenset[str] = frozenset()


class DFPDogleg(optx.AbstractQuasiNewton):
    """DFP Hessian + dogleg update."""

    rtol: float
    atol: float
    norm: Callable = optx.max_norm
    search: optx.AbstractSearch = optx.ClassicalTrustRegion()
    descent: optx.AbstractDescent = optx.DoglegDescent(linear_solver=lx.SVD())
    hessian_update: optx.AbstractQuasiNewtonUpdate = optx.DFPUpdate(use_inverse=False)
    verbose: frozenset[str] = frozenset()


class DFPClassicalTrustRegionHessian(optx.AbstractQuasiNewton):
    """Standard DFP (uses hessian, not inverse!) + classical trust region update."""

    rtol: float
    atol: float
    norm: Callable = optx.max_norm
    search: optx.AbstractSearch = optx.ClassicalTrustRegion()
    descent: optx.AbstractDescent = optx.NewtonDescent()
    hessian_update: optx.AbstractQuasiNewtonUpdate = optx.DFPUpdate(use_inverse=False)
    verbose: frozenset[str] = frozenset()


atol = rtol = 1e-8
_lsqr_only = (
    optx.LevenbergMarquardt(rtol, atol),
    optx.IndirectLevenbergMarquardt(rtol, atol),
    optx.GaussNewton(rtol, atol, linear_solver=lx.AutoLinearSolver(well_posed=False)),
    optx.Dogleg(rtol, atol, linear_solver=lx.AutoLinearSolver(well_posed=False)),
    DoglegMax(rtol, atol),
)


atol = rtol = 1e-8
_general_minimisers = (
    optx.NelderMead(rtol, atol),
    optx.BFGS(rtol, atol, use_inverse=False),
    optx.BFGS(rtol, atol, use_inverse=True),
    BFGSDampedNewton(rtol, atol),
    BFGSIndirectDampedNewton(rtol, atol),
    # Tighter tolerance needed to have BFGSDogleg pass the JVP test.
    BFGSDogleg(1e-10, 1e-10),
<<<<<<< HEAD
    BFGSTrustRegion(rtol, atol, use_inverse=False),
    BFGSTrustRegion(rtol, atol, use_inverse=True),
    optx.OptaxMinimiser(optax.adam(learning_rate=3e-3), rtol=rtol, atol=atol),
    # optax.lbfgs includes their linesearch by default
    optx.OptaxMinimiser(optax.lbfgs(), rtol=rtol, atol=atol),
)

_minim_only = (
=======
    BFGSClassicalTrustRegionHessian(rtol, atol),
    BFGSLinearTrustRegionHessian(rtol, atol),
    BFGSLinearTrustRegion(rtol, atol),
    optx.DFP(rtol, atol, use_inverse=False),
    optx.DFP(rtol, atol, use_inverse=True),
    DFPDampedNewton(rtol, atol),
    DFPIndirectDampedNewton(rtol, atol),
    # Tighter tolerance needed to have DFPDogleg pass the JVP test.
    DFPDogleg(1e-10, 1e-10),
    DFPClassicalTrustRegionHessian(rtol, atol),
>>>>>>> 5ba7b32b
    optx.GradientDescent(1.5e-2, rtol, atol),
    # Tighter tolerance needed to have NonlinearCG pass the JVP test.
    optx.NonlinearCG(1e-10, 1e-10),
    # explicitly including a linesearch
    optx.OptaxMinimiser(
        optax.chain(
            optax.sgd(learning_rate=1.0),
            optax.scale_by_zoom_linesearch(15, curv_rtol=jnp.inf),
        ),
        rtol=rtol,
        atol=atol,
    ),
    # This needs a fix in optax
    # optx.OptaxMinimiser(
    #    optax.chain(
    #        optax.sgd(learning_rate=1.0),
    #        optax.scale_by_backtracking_linesearch(15),
    #    ),
    #    rtol=rtol,
    #    atol=atol,
    # ),
)

minimisers = _general_minimisers + _minim_only

# the minimisers can handle least squares problems, but the least squares
# solvers cannot handle general minimisation problems.
# without the ones that work, but are just pretty bad!
least_squares_optimisers = _lsqr_only + _general_minimisers


#
# MINIMISATION PROBLEMS
#
# Some standard test functions for nonlinear minimisation. Many of these can be found
# on the wikipedia page: https://en.wikipedia.org/wiki/Test_functions_for_optimization
# (Wiki.) The rest can be found in Testing Unconstrained Optimization Software (TUOS)
# by Moré, Garbow, and Hillstrom.
# See also the Fortran package TEST_NLS:
# https://people.math.sc.edu/Burkardt/f_src/test_nls/test_nls.html.
#


def bowl(tree: PyTree[Array], args: Array):
    # Trivial quadratic bowl smoke test for convergence.
    (y, _) = jfu.ravel_pytree(tree)
    matrix = args
    return y.T @ matrix @ y


def diagonal_quadratic_bowl(tree: PyTree[Array], args: PyTree[Array]):
    # A diagonal quadratic bowl smoke test for convergence.
    weight_vector = args
    return (ω(tree).call(jnp.square) * (0.1 + weight_vector**ω)).ω


def rosenbrock(tree: PyTree[Array], args: Scalar):
    # Wiki
    # least squares
    (y, _) = jfu.ravel_pytree(tree)
    const = args
    return (100 * (y[1:] - y[:-1]), const - y[:-1])


def _himmelblau(tree: PyTree[Array], args: PyTree):
    # Wiki
    (y, z) = tree
    const1, const2 = args
    term1 = ((ω(y).call(jnp.square) + z**ω - const1) ** 2).ω
    term2 = ((y**ω + ω(z).call(jnp.square) - const2) ** 2).ω
    return (term1**ω + term2**ω).ω


def matyas(tree: PyTree[Array], args: PyTree):
    # Wiki
    (y, z) = tree
    const1, const2 = args
    term1 = (const1 * (ω(y).call(jnp.square) + ω(z).call(jnp.square))).ω
    term2 = (const2 * y**ω * z**ω).ω
    return (term1**ω - term2**ω).ω


def _eggholder(tree: PyTree[Array], args: PyTree):
    # Wiki
    (y, z) = tree
    # the composition sin . sqrt . abs
    ssa = lambda x: jnp.sin(jnp.sqrt(jnp.abs(x)))
    term1 = (-(z**ω + 47.0) * (0.5 * y**ω + z**ω + 47.0).call(ssa)).ω
    term2 = (-(y**ω) * (y**ω - (z**ω - 47.0)).call(ssa)).ω
    return (term1**ω + term2**ω).ω


def beale(tree: PyTree[Array], args: PyTree):
    # Wiki
    (y, z) = tree
    const1, const2, const3 = args
    term1 = ((const1 - y**ω + y**ω * z**ω) ** 2).ω
    term2 = ((const2 - y**ω + y**ω * ω(z).call(jnp.square)) ** 2).ω
    term3 = ((const3 - y**ω + y**ω * ω(z).call(lambda x: x**3)) ** 2).ω
    return (term1**ω + term2**ω + term3**ω).ω


def variably_dimensioned(tree: PyTree[Array], args: PyTree):
    # TUOS eqn 25
    # least squares
    (y, _) = jfu.ravel_pytree(tree)
    const = args
    increasing = jnp.arange(1, jnp.size(y) + 1)
    term1 = y - const
    term2 = jnp.sum(increasing * (y - const))
    term3 = term2**2
    return (term1, term2, term3)


def trigonometric(tree: PyTree[Array], args: PyTree):
    # TUOS eqn 26
    # least squares
    (y, _) = jfu.ravel_pytree(tree)
    const = args
    sumcos = jnp.sum(jnp.cos(y))
    increasing = jnp.arange(1, jnp.size(y) + 1, dtype=jnp.float32)
    return jnp.size(y) - sumcos + increasing * (const - jnp.cos(y)) - jnp.sin(y)


def simple_nn(model_dynamic: PyTree[Array], args: PyTree):
    # args is the activation functions in
    # the MLP.
    (model_static, data) = args
    model = eqx.combine(model_dynamic, model_static)
    key = jr.PRNGKey(17)
    model_key, data_key = jr.split(key, 2)
    x = jnp.linspace(0, 1, 100)[..., None]
    y = data**2

    def loss(model, x, y):
        pred_y = eqx.filter_vmap(model)(x)
        return (pred_y - y) ** 2

    return loss(model, x, y)


def square_minus_one(x: Array, args: PyTree):
    """A simple ||x||^2 - 1 function."""
    return jnp.sum(jnp.square(x)) - 1.0


#
# The MLP can be difficult for some of the solvers to optimise. Rather than set
# max_steps to a higher value and iterate for longer, we initialise the MLP
# closer to the minimum by explicitly setting the weights and biases.
#


def get_weights(model):
    layer1, layer2 = model.layers
    return layer1.weight, layer1.bias, layer2.weight, layer2.bias


ffn_init = eqx.nn.MLP(in_size=1, out_size=1, width_size=8, depth=1, key=jr.PRNGKey(17))
weight1 = jnp.array(
    [
        [3.39958394],
        [-0.00648151],
        [-0.57178741],
        [-0.9259611],
        [0.43010087],
        [0.74950293],
        [-0.35932756],
        [1.28393738],
    ]
)
bias1 = jnp.array(
    [
        -0.14702571,
        3.61400359,
        -1.01404942,
        0.3223137,
        2.19991259,
        -0.51860872,
        0.4717813,
        0.9449359,
    ]
)
weight2 = jnp.array(
    [
        [
            0.26476087,
            0.05913492,
            0.40830152,
            0.704758,
            0.64347694,
            0.85807767,
            0.54285774,
            0.05507022,
        ]
    ]
)
bias2 = jnp.array([-2.16578771])
new_ffn_init = eqx.tree_at(get_weights, ffn_init, (weight1, bias1, weight2, bias2))
ffn_dynamic, ffn_static = eqx.partition(new_ffn_init, eqx.is_array)

# _uncoupled_simple default args
diagonal_bowl_init = ({"a": 0.05 * jnp.ones((2, 3, 3))}, (0.05 * jnp.ones(2)))
leaves, treedef = jtu.tree_flatten(diagonal_bowl_init)
key = jr.PRNGKey(17)
diagonal_bowl_args = treedef.unflatten(
    [jr.normal(key, leaf.shape, leaf.dtype) ** 2 for leaf in leaves]
)

# neural net args
ffn_data = jnp.linspace(0, 1, 100)[..., None]
ffn_args = (ffn_static, ffn_data)

least_squares_fn_minima_init_args = (
    (
        diagonal_quadratic_bowl,
        jnp.array(0.0),
        diagonal_bowl_init,
        diagonal_bowl_args,
    ),
    (
        rosenbrock,
        jnp.array(0.0),
        [jnp.array(1.5), jnp.array(1.5)],
        jnp.array(1.0),
    ),
    (
        rosenbrock,
        jnp.array(0.0),
        (1.5 * jnp.ones((2, 4)), {"a": 1.5 * jnp.ones((2, 3, 2))}, ()),
        jnp.array(1.0),
    ),
    (simple_nn, jnp.array(0.0), ffn_dynamic, ffn_args),
    # Skipped for being hard!
    #
    # (
    #     variably_dimensioned,
    #     jnp.array(0.0),
    #     1 - jnp.arange(1, 11) / 10,
    #     jnp.array(1.0),
    # ),
    # (
    #     variably_dimensioned,
    #     jnp.array(0.0),
    #     (1 - jnp.arange(1, 7) / 10, {"a": (1 - jnp.arange(7, 11) / 10)}),
    #     jnp.array(1.0),
    # ),
    # (
    #     trigonometric,
    #     jnp.array(0.0),
    #     jnp.ones(70) / 70,
    #     jnp.array(1.0),
    # ),
    # (
    #     trigonometric,
    #     jnp.array(0.0),
    #     ((jnp.ones(40) / 70, (), {"a": jnp.ones(20) / 70}), jnp.ones(10) / 70),
    #     jnp.array(1.0),
    # ),
)

bowl_init = ({"a": 0.05 * jnp.ones((2, 3, 3))}, (0.05 * jnp.ones(2)))
(flatten_bowl, _) = jfu.ravel_pytree(bowl_init)
key = jr.PRNGKey(17)
matrix = jr.normal(key, (flatten_bowl.size, flatten_bowl.size))
diagonal_bowl_args = matrix.T @ matrix

minimisation_fn_minima_init_args = (
    (bowl, jnp.array(0.0), bowl_init, diagonal_bowl_args),
    (
        _himmelblau,
        jnp.array(0.0),
        [jnp.array(2.0), jnp.array(2.5)],
        (jnp.array(11.0), jnp.array(7.0)),
    ),
    (
        matyas,
        jnp.array(0.0),
        [jnp.array(6.0), jnp.array(6.0)],
        (jnp.array(0.26), jnp.array(0.48)),
    ),
    (
        beale,
        jnp.array(0.0),
        [jnp.array(2.0), jnp.array(0.0)],
        (jnp.array(1.5), jnp.array(2.25), jnp.array(2.625)),
    ),
    # Problems with initial value of 0
    (square_minus_one, jnp.array(-1.0), jnp.array(1.0), None),
)

# ROOT FIND/FIXED POINT PROBLEMS
#
# These are mostly derived from common problems arising in
# ordinary and partial differential equations. See
# Diffrax for more on differential equations:
# https://github.com/patrick-kidger/diffrax.
#
# - Simple smoke tests
# - MLP(y)
# - Nonlinear heat equation with Crank Nicholson
# - Implicit midpoint Runge-Kutta in y-space, f-space, and k-space
#


# SETUP
# Helper functions, most of which are single steps of a differential
# equation solve.
def _getsize(y: PyTree[Array]):
    return jtu.tree_reduce(lambda x, y: x + y, jtu.tree_map(jnp.size, y))


def _laplacian(y: PyTree[Array], dx: Scalar):
    (y, unflatten) = jfu.ravel_pytree(y)
    laplacian = jnp.zeros_like(y)
    with jax.numpy_dtype_promotion("standard"):
        laplacian = laplacian.at[1:-1].set((y[2:] + y[1:-1] + y[:-2]) / dx)
    return unflatten(y)


def _nonlinear_heat_pde_general(
    y0: PyTree[Array],
    f0: PyTree[Array],
    dx: Scalar,
    t0: Scalar,
    t1: Scalar,
    y: PyTree[Array],
    args: PyTree,
):
    # A single step time `t0` to time `t1` of the Crank Nicolson scheme applied to
    # the nonlinear heat equation:
    # `d y(t, x)/dt = (1 - y(t, x)) Δy(t, x)`
    # where `d/dt` is a partial derivative wrt time and `Δ` is the Laplacian.
    const = args
    stepsize = t1 - t0
    f_val = ((1 - y**ω) * _laplacian(y, dx) ** ω).ω
    with jax.numpy_dtype_promotion("standard"):
        return const * (y0**ω + 0.5 * stepsize * (f_val**ω + f0**ω)).ω


# Note that the midpoint methods below assume that `f` is autonomous.


def _midpoint_y_general(
    f: Callable[[PyTree[Array], Any], PyTree[Array]],
    y0: PyTree[Array],
    dt: Scalar,
    y: PyTree[Array],
    args: PyTree,
):
    # Solve an implicit midpoint Runge-Kutta step with fixed point iteration
    # in "y space," ie. the typical representation of a Runge-Kutta method
    f_new = f((0.5 * (y0**ω + y**ω)).ω, args)
    return (y0**ω + dt * f_new**ω).ω


def _midpoint_f_general(
    f: Callable[[PyTree[Array], Any], PyTree[Array]],
    y0: PyTree[Array],
    dt: Scalar,
    y: PyTree[Array],
    args: PyTree,
):
    # Solve an implicit Runge-Kutta step with fixed point iteration
    # in "f-space," ie. we apply `f` to both sides of the Runge-Kutta method
    # and do the fixed-point iteration in this space.
    return f((y0**ω + dt * y**ω).ω, args)


def _midpoint_k_general(
    f: Callable[[PyTree[Array], Any], PyTree[Array]],
    y0: PyTree[Array],
    dt: Scalar,
    y: PyTree[Array],
    args: PyTree,
):
    # Solve an implicit midpoint Runge-Kutta step with fixed point iteration
    # in "k-space," ie. we do the fixed point iterations directly on the `k` terms
    # (see https://en.wikipedia.org/wiki/Runge%E2%80%93Kutta_methods)
    # of the Runge-Kutta method.
    # Note that in practice this just means we are finding `f * dt`
    # instead of `f`.
    return (f((y0**ω + y**ω).ω, args) ** ω * dt).ω


class Robertson(eqx.Module):
    # Take directly from the Diffrax docs, but modified to accept and return
    # a PyTree and have no `t` argument.
    k1: float
    k2: float
    k3: float

    def __call__(self, y, args):
        (y, unflatten) = jfu.ravel_pytree(y)
        f0 = -self.k1 * y[0] + self.k3 * y[1] * y[2]
        f1 = self.k1 * y[0] - self.k2 * y[1] ** 2 - self.k3 * y[1] * y[2]
        f2 = self.k2 * y[1] ** 2
        return unflatten(jnp.stack([f0, f1, f2]))


# PROBLEMS
def _exponential(tree: PyTree[Array], args: PyTree):
    const = args
    return jtu.tree_map(lambda x: jnp.exp(-const * x), tree)


def _cos(tree: PyTree[Array], args: PyTree):
    const = args
    return jtu.tree_map(lambda x: jnp.cos(const * x), tree)


def _nn(tree: PyTree[Array], args: PyTree):
    (y, unflatten) = jfu.ravel_pytree(tree)
    size = _getsize(y)
    weight1, bias1, weight2, bias2 = args
    model = eqx.nn.MLP(
        in_size=size,
        out_size=size,
        width_size=8,
        depth=1,
        activation=jax.nn.softplus,  # more complex than relu
        key=jr.PRNGKey(42),  # doesn't matter! is overwritten immediately
    )
    model = eqx.tree_at(get_weights, model, (weight1, bias1, weight2, bias2))
    return unflatten(0.1 * model(y))


def _nonlinear_heat_pde(y: PyTree[Array], args: PyTree):
    # solve the nonlinear heat equation as above from "0" to "1" in a
    # single step.
    x = jnp.linspace(-1, 1, 100)
    dx = x[1] - x[0]
    y0 = x**2
    f0 = ((1 - y0**ω) * _laplacian(y0, dx) ** ω).ω
    return _nonlinear_heat_pde_general(
        y0, f0, dx, jnp.array(0.0), jnp.array(1.0), y, args
    )


def _midpoint_y_linear(tree: PyTree[Array], args: PyTree):
    (y, unflatten) = jfu.ravel_pytree(tree)
    matrix = args
    f = lambda x, _: matrix @ x
    y0 = ω(y).call(jnp.zeros_like).ω
    dt = jnp.array(1 / (2**4))
    midpoint = _midpoint_y_general(f, y0, dt, y, args)
    return unflatten(midpoint)


def _midpoint_f_linear(tree: PyTree[Array], args: PyTree):
    (y, unflatten) = jfu.ravel_pytree(tree)
    f = lambda x, args: jnp.dot(args, x)
    y0 = ω(y).call(jnp.zeros_like).ω
    dt = jnp.array(1 / (2**4))
    midpoint = _midpoint_f_general(f, y0, dt, y, args)
    if midpoint.size == 1:
        out = midpoint.reshape(1)
    else:
        out = midpoint
    return unflatten(out)


def _midpoint_k_linear(tree: PyTree[Array], args: PyTree):
    (y, unflatten) = jfu.ravel_pytree(tree)
    f = lambda x, args: jnp.dot(args, x)
    y0 = ω(y).call(jnp.zeros_like).ω
    dt = jnp.array(1 / (2**4))
    midpoint = _midpoint_k_general(f, y0, dt, y, args)
    if midpoint.size == 1:
        out = midpoint.reshape(1)
    else:
        out = midpoint
    return unflatten(out)


def _midpoint_y_nonlinear(y: PyTree[Array], args: PyTree):
    size = _getsize(y)
    assert size == 3
    const1, const2, const3 = args
    f = Robertson(const1, const2, const3)
    y0 = ω(y).call(jnp.zeros_like).ω
    dt = jnp.array(1e-8)
    return _midpoint_y_general(f, y0, dt, y, args)


def _midpoint_f_nonlinear(y: PyTree[Array], args: PyTree):
    size = _getsize(y)
    assert size == 3
    const1, const2, const3 = args
    f = Robertson(const1, const2, const3)
    y0 = ω(y).call(jnp.zeros_like).ω
    dt = jnp.array(1e-8)
    return _midpoint_f_general(f, y0, dt, y, args)


def _midpoint_k_nonlinear(y: PyTree[Array], args: PyTree):
    size = _getsize(y)
    assert size == 3
    const1, const2, const3 = args
    f = Robertson(const1, const2, const3)
    y0 = ω(y).call(jnp.zeros_like).ω
    dt = jnp.array(1e-8)
    return _midpoint_k_general(f, y0, dt, y, args)


def trivial(y: Array, args: PyTree):
    return y - 1


# ARGS FOR BISECTION AND FIXED POINT
ones_pytree = ({"a": 0.5 * jnp.ones((3, 2, 4))}, 0.5 * jnp.ones(4))
flat_ones, _ = jfu.ravel_pytree(ones_pytree)
size = flat_ones.size
key = jr.PRNGKey(19)
matrix = jr.normal(key, (size, size))
nn_model = eqx.nn.MLP(
    in_size=size,
    out_size=size,
    width_size=8,
    depth=1,
    activation=jax.nn.softplus,  # more complex than relu
    key=jr.PRNGKey(42),
)
nn_args = get_weights(nn_model)
robertson_args = (jnp.array(0.04), jnp.array(3e7), jnp.array(1e4))
ones_robertson = (jnp.ones(2), {"b": jnp.array(1.0)})
hundred = jnp.ones(100)
single = jnp.array(1.0)
bisection_fn_init_options_args = (
    (
        trivial,
        single,
        {"upper": jnp.array(2.0), "lower": jnp.array(0.5)},
        None,
    ),
    (
        _cos,
        single,
        {"upper": jnp.array(1.0), "lower": jnp.array(0.0)},
        jnp.array(1.0),
    ),
    (
        _exponential,
        single,
        {"upper": jnp.array(1.0), "lower": jnp.array(0.0)},
        jnp.array(1.0),
    ),
    (
        _midpoint_y_linear,
        single,
        {"upper": jnp.array(1.0), "lower": jnp.array(0.0)},
        jnp.array([0.5]),
    ),
    (
        _midpoint_f_linear,
        single,
        {"upper": jnp.array(1.0), "lower": jnp.array(0.0)},
        jnp.array([0.625]),
    ),
    (
        _midpoint_k_linear,
        single,
        {"upper": jnp.array(1.0), "lower": jnp.array(0.0)},
        jnp.array([-0.137]),
    ),
)

fixed_point_fn_init_args = (
    (_cos, ones_pytree, jnp.array(1.0)),
    (_exponential, ones_pytree, jnp.array(1.0)),
    (_nn, ones_pytree, nn_args),
    (_nonlinear_heat_pde, hundred, jnp.array(1.0)),
    (
        _midpoint_y_linear,
        ones_pytree,
        matrix,
    ),
    (
        _midpoint_f_linear,
        ones_pytree,
        matrix,
    ),
    (
        _midpoint_k_linear,
        ones_pytree,
        matrix,
    ),
    (_midpoint_y_nonlinear, ones_robertson, robertson_args),
    (
        _midpoint_f_nonlinear,
        ones_robertson,
        robertson_args,
    ),
    (
        _midpoint_k_nonlinear,
        ones_robertson,
        robertson_args,
    ),
)


# Not really useful enough to be part of the public API, but useful for testing against.
class PiggybackAdjoint(optx.AbstractAdjoint):
    def apply(self, primal_fn, rewrite_fn, inputs, tags):
        del rewrite_fn, tags
        while_loop = ft.partial(eqxi.while_loop, kind="lax")
        return primal_fn(inputs + (while_loop,))


def forward_only_ode(k, args):
    # Test minimisers for use with dfx.ForwardMode. This test checks if the forward
    # branch is entered as expected and that a (trivial) result is found.
    # We're checking if trickier problems are solved correctly in the other tests.
    del args
    dy = lambda t, y, k: -k * y

    def solve(_k):
        return dfx.diffeqsolve(
            dfx.ODETerm(dy),
            dfx.Tsit5(),
            0.0,
            10.0,
            0.1,
            10.0,
            args=_k,
            adjoint=dfx.ForwardMode(),
        )

    data = jnp.asarray(solve(jnp.array(0.5)).ys)  # seems to make type checkers happy
    fit = jnp.asarray(solve(k).ys)
    return jnp.sum((data - fit) ** 2)


forward_only_fn_init_options_expected = (
    (
        forward_only_ode,
        jnp.array(0.6),
        dict(autodiff_mode="fwd"),
        jnp.array(0.5),
    ),
)<|MERGE_RESOLUTION|>--- conflicted
+++ resolved
@@ -251,16 +251,12 @@
     BFGSIndirectDampedNewton(rtol, atol),
     # Tighter tolerance needed to have BFGSDogleg pass the JVP test.
     BFGSDogleg(1e-10, 1e-10),
-<<<<<<< HEAD
-    BFGSTrustRegion(rtol, atol, use_inverse=False),
-    BFGSTrustRegion(rtol, atol, use_inverse=True),
     optx.OptaxMinimiser(optax.adam(learning_rate=3e-3), rtol=rtol, atol=atol),
     # optax.lbfgs includes their linesearch by default
     optx.OptaxMinimiser(optax.lbfgs(), rtol=rtol, atol=atol),
 )
 
 _minim_only = (
-=======
     BFGSClassicalTrustRegionHessian(rtol, atol),
     BFGSLinearTrustRegionHessian(rtol, atol),
     BFGSLinearTrustRegion(rtol, atol),
@@ -271,7 +267,6 @@
     # Tighter tolerance needed to have DFPDogleg pass the JVP test.
     DFPDogleg(1e-10, 1e-10),
     DFPClassicalTrustRegionHessian(rtol, atol),
->>>>>>> 5ba7b32b
     optx.GradientDescent(1.5e-2, rtol, atol),
     # Tighter tolerance needed to have NonlinearCG pass the JVP test.
     optx.NonlinearCG(1e-10, 1e-10),
@@ -284,15 +279,14 @@
         rtol=rtol,
         atol=atol,
     ),
-    # This needs a fix in optax
-    # optx.OptaxMinimiser(
-    #    optax.chain(
-    #        optax.sgd(learning_rate=1.0),
-    #        optax.scale_by_backtracking_linesearch(15),
-    #    ),
-    #    rtol=rtol,
-    #    atol=atol,
-    # ),
+    optx.OptaxMinimiser(
+        optax.chain(
+            optax.sgd(learning_rate=1.0),
+            optax.scale_by_backtracking_linesearch(15),
+        ),
+        rtol=rtol,
+        atol=atol,
+    ),
 )
 
 minimisers = _general_minimisers + _minim_only
