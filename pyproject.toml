[build-system]
build-backend = "hatchling.build"
requires = ["hatchling"]

[project]
authors = [
  {email = "raderjason@outlook.com", name = "Jason Rader"},
  {email = "contact@kidger.site", name = "Patrick Kidger"}
]
classifiers = [
  "Development Status :: 3 - Alpha",
  "Intended Audience :: Developers",
  "Intended Audience :: Financial and Insurance Industry",
  "Intended Audience :: Information Technology",
  "Intended Audience :: Science/Research",
  "License :: OSI Approved :: Apache Software License",
  "Natural Language :: English",
  "Programming Language :: Python :: 3",
  "Topic :: Scientific/Engineering :: Artificial Intelligence",
  "Topic :: Scientific/Engineering :: Information Analysis",
  "Topic :: Scientific/Engineering :: Mathematics"
]
dependencies = ["jax>=0.4.38", "jaxtyping>=0.2.24", "lineax>=0.0.6", "equinox>=0.11.11", "typing_extensions>=4.5.0"]
description = "Nonlinear optimisation in JAX and Equinox."
keywords = [
  "jax",
  "optimization",
  "neural-networks",
  "deep-learning",
  "equinox",
  "nonlinear-programming",
  "numerical-optimization",
  "levenberg-marquardt"
]
license = {file = "LICENSE"}
name = "optimistix"
readme = "README.md"
requires-python = "~=3.10"
urls = {repository = "https://github.com/patrick-kidger/optimistix"}
version = "0.0.10"

[project.optional-dependencies]
dev = [
  "beartype>=0.20.2",
  "diffrax>=0.7.0",
  "optax>=0.2.4",
  "pyright>=1.1.399",
  "pytest>=8.3.5",
<<<<<<< HEAD
  "pytest-benchmark>=5.1.0",
  "ruff>=0.11.6",
  "sif2jax>=0.0.2",
=======
  "ruff>=0.11.6"
>>>>>>> 15e959bd
]
docs = [
  "hippogriffe==0.2.1",
  "mkdocs==1.6.1",
  "mkdocs-include-exclude-files==0.1.0",
  "mkdocs-ipynb==0.1.1",
  "mkdocs-material==9.6.7",
  "mkdocstrings==0.28.3",
  "mkdocstrings-python==1.16.8",
  "pymdown-extensions==10.14.3"
]

[tool.hatch.build]
include = ["optimistix/*"]

[tool.pyright]
include = ["optimistix", "tests"]
reportIncompatibleMethodOverride = true
reportIncompatibleVariableOverride = false # Incompatible with eqx.AbstractVar

[tool.pytest.ini_options]
addopts = "-Werror --jaxtyping-packages=optimistix,beartype.beartype(conf=beartype.BeartypeConf(strategy=beartype.BeartypeStrategy.On))"

[tool.ruff]
extend-include = ["*.ipynb"]
fixable = ["I001", "F401", "UP"]
ignore = ["E402", "E721", "E731", "E741", "F722", "UP038"]
ignore-init-module-imports = true
select = ["E", "F", "I001", "UP"]
src = []

[tool.ruff.isort]
combine-as-imports = true
extra-standard-library = ["typing_extensions"]
lines-after-imports = 2
order-by-type = false<|MERGE_RESOLUTION|>--- conflicted
+++ resolved
@@ -46,13 +46,9 @@
   "optax>=0.2.4",
   "pyright>=1.1.399",
   "pytest>=8.3.5",
-<<<<<<< HEAD
   "pytest-benchmark>=5.1.0",
   "ruff>=0.11.6",
   "sif2jax>=0.0.2",
-=======
-  "ruff>=0.11.6"
->>>>>>> 15e959bd
 ]
 docs = [
   "hippogriffe==0.2.1",
