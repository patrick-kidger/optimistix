--- conflicted
+++ resolved
@@ -87,17 +87,9 @@
 class NewtonDescent(
     AbstractDescent[
         Y,
-<<<<<<< HEAD
-        (
-            FunctionInfo.EvalGradHessian
-            | FunctionInfo.EvalGradHessianInv
-            | FunctionInfo.ResidualJac
-        ),
-=======
         FunctionInfo.EvalGradHessian
         | FunctionInfo.EvalGradHessianInv
         | FunctionInfo.ResidualJac,
->>>>>>> fab3658e
         _NewtonDescentState,
     ],
 ):
@@ -121,17 +113,9 @@
     def query(
         self,
         y: Y,
-<<<<<<< HEAD
-        f_info: (
-            FunctionInfo.EvalGradHessian
-            | FunctionInfo.EvalGradHessianInv
-            | FunctionInfo.ResidualJac
-        ),
-=======
         f_info: FunctionInfo.EvalGradHessian
         | FunctionInfo.EvalGradHessianInv
         | FunctionInfo.ResidualJac,
->>>>>>> fab3658e
         state: _NewtonDescentState,
     ) -> _NewtonDescentState:
         del state
